#include <Wire.h>
#include "RTClib.h"
#include <LiquidCrystal.h>
#include <DHT.h>
#include <Servo.h>

class SwampCooler;
class StateInterface;
class DisabledState;
class IdleState;
class RunningState;
class ErrorState;

int getWaterLevel();
int getTemperature();
int getHumidity();

void disableAll();
void setDisabledOutputs();
void setIdleOutputs();
void setRunningOutputs();
void setErrorOutputs();
void updateLCDStats();
void printRTCTime();

/// The pin for the water sensor
const unsigned char WATER_SENSOR_PIN = A0;

/// The pin for the disable button
const unsigned char BUTTON_PIN = 18;

/// The pin for the dht sensor
const unsigned char DHT_PIN = 19;

/// The pin for the servo
const unsigned char SERVO_PIN = 7;

/// The yellow led pin
const unsigned char YELLOW_LED_PIN = 23;
/// The green led pin
const unsigned char GREEN_LED_PIN = 25;
/// The blue led pin
const unsigned char BLUE_LED_PIN = 27;
/// The red led pin
const unsigned char RED_LED_PIN = 29;

/// The motor pin
const unsigned char MOTOR_PIN = 6;

/// The time between lcd updates in ms. The DHT sensor only updates around 1Hz. The LCD also cannot display constantly.
const unsigned long LCD_UPDATE_INTERVAL = 1000;

/// The time between servo updates in ms.
const unsigned long SERVO_UPDATE_INTERVAL = 50;

/// The low water analog reading limit
int lowWaterThreshold = 70;

/// The upper limit on the temperature, in degrees celcius
float tempHighThreshold = 21.0;

/// The lower limit on the temperature, in degrees celcius
float tempLowThreshold = 19.0;

/// The lcd display for DHT sensor readings
LiquidCrystal lcd(12, 11, 5, 4, 3, 2);

/// The DHT Temperature and Humidity sensor
DHT dht(DHT_PIN, DHT11);

<<<<<<< HEAD
/// Real time clock module
RTC_DS1307 rtc;

//Current Time
DateTime now;
=======
Servo servo;
>>>>>>> 65283b5a

/// Holds latest water level
int waterLevel = 0;

/// Holds latest temperature reading. Is 0.0 before readings are taken.
float temperature = 0.0;

/// Holds latest humidity reading. Is 0.0 before readings are taken.
float humidity = 0.0;

/// Is true when the button has been pressed. Must be manually reset with `buttonPressed = false`.
volatile bool buttonPressed = false;

/// The time of the last lcd update
unsigned long lastLCDUpdate = 0;

/// The time of the last servo update
unsigned long lastServoUpdate = 0;

/// An enum of every possible state of a `SwampCooler`
enum State
{
  Disabled = 0,
  Idle = 1,
  Running = 2,
  Error = 3,
};

class StateInterface
{
protected:
  SwampCooler *sc;

public:
  virtual void disable_enable() = 0;
  virtual void checkWater() = 0;
  virtual void checkTemp() = 0;
  virtual void updateLCD() = 0;
};

class DisabledState : public StateInterface
{
public:
  DisabledState(SwampCooler *s);
  void disable_enable();
  void checkWater();
  void checkTemp();
  void updateLCD();
};

class IdleState : public StateInterface
{
public:
  IdleState(SwampCooler *s);
  void disable_enable();
  void checkWater();
  void checkTemp();
  void updateLCD();
};

class RunningState : public StateInterface
{
public:
  RunningState(SwampCooler *s);
  void disable_enable();
  void checkWater();
  void checkTemp();
  void updateLCD();
};

class ErrorState : public StateInterface
{
public:
  ErrorState(SwampCooler *s);
  void disable_enable();
  void checkWater();
  void checkTemp();
  void updateLCD();
};

class SwampCooler
{
  StateInterface *currentstate;
  DisabledState disabled;
  IdleState idle;
  RunningState running;
  ErrorState error;

public:
  State state;

  SwampCooler();
  void update();
  void setDisabled();
  void setIdle();
  void setRunning();
  void setError();
};

//********************DisabledState Methods********************
DisabledState::DisabledState(SwampCooler *s)
{
  sc = s;
}

void DisabledState::disable_enable()
{
  sc->setIdle();
}

void DisabledState::checkWater()
{
}

void DisabledState::checkTemp()
{
}

/// Updates the LCD for the disabled state
void DisabledState::updateLCD()
{
  // Do nothing. LCD was populated during state transition.
}

//********************IdleState Methods********************
IdleState::IdleState(SwampCooler *s)
{
  sc = s;
}

void IdleState::disable_enable()
{
  sc->setDisabled();
}

void IdleState::checkWater()
{
  if (getWaterLevel() < lowWaterThreshold)
    sc->setError();
}

void IdleState::checkTemp()
{
  // Update humidity stat
  getHumidity();

  if (getTemperature() > tempHighThreshold)
    sc->setRunning();
}

/// Update LCD for the idle state
void IdleState::updateLCD()
{
  updateLCDStats();
}

//********************RunningState Methods********************
RunningState::RunningState(SwampCooler *s)
{
  sc = s;
}

void RunningState::disable_enable()
{
  sc->setDisabled();
}

void RunningState::checkWater()
{
  if (getWaterLevel() < lowWaterThreshold)
    sc->setError();
}

void RunningState::checkTemp()
{
  if (getTemperature() < tempLowThreshold)
    sc->setIdle();
}

/// Update LCD for the Running state
void RunningState::updateLCD()
{
  // Update humidity stat
  getHumidity();
  updateLCDStats();
}

//********************ErrorState Methods********************
ErrorState::ErrorState(SwampCooler *s)
{
  sc = s;
}

void ErrorState::disable_enable()
{
  sc->setDisabled();
}

void ErrorState::checkWater()
{
  if (getWaterLevel() > lowWaterThreshold)
    sc->setIdle();
}

void ErrorState::checkTemp()
{
}

/// Update the lcd for the Error state
void ErrorState::updateLCD()
{
  // Do nothing. LCD was written to during state transition.
}

//********************SwampCooler Methods********************

SwampCooler::SwampCooler() : disabled{this}, idle{this}, running{this}, error{this}
{
  setIdle();
}

void SwampCooler::update()
{
  if (buttonPressed)
  {
    currentstate->disable_enable();
    buttonPressed = false;
  }

  currentstate->checkWater();
  currentstate->checkTemp();

  unsigned long time = millis();
  if (time - lastLCDUpdate > LCD_UPDATE_INTERVAL)
  {
    currentstate->updateLCD();
    lastLCDUpdate = time;
  }

  if (time - lastServoUpdate > SERVO_UPDATE_INTERVAL)
  {
    // TODO: Get pot reading
    // TODO: Normalize pot reading on [0, 180]

    servo.write(90);
  }
}

/// Transition to the disabled state
void SwampCooler::setDisabled()
{
  setDisabledOutputs();
  state = State::Disabled;
  currentstate = &disabled;
  currentstate->updateLCD();
}

/// Transition to the idle state
void SwampCooler::setIdle()
{
  state = State::Idle;
  setIdleOutputs();
  currentstate = &idle;
}

/// Transition to the running state
void SwampCooler::setRunning()
{
  setRunningOutputs();
  state = State::Running;
  currentstate = &running;
}

/// Transition to the error state
void SwampCooler::setError()
{
  setErrorOutputs();
  state = State::Error;
  currentstate = &error;
}

//***************OUTPUT FUNCTIONS****************
void disableAll()
{
  digitalWrite(RED_LED_PIN, LOW);
  digitalWrite(GREEN_LED_PIN, LOW);
  digitalWrite(BLUE_LED_PIN, LOW);
  digitalWrite(YELLOW_LED_PIN, LOW);
  digitalWrite(MOTOR_PIN, LOW);
  //Serial.println("Servo to closed state");
}

void setDisabledOutputs()
{
  disableAll();
  digitalWrite(YELLOW_LED_PIN, HIGH);

  lcd.clear();
  lcd.setCursor(0, 0);
  lcd.print("Disabled");
}

void setIdleOutputs()
{
  disableAll();
  digitalWrite(GREEN_LED_PIN, HIGH);
  Serial.print("Changed state to idle on: ");
  printRTCTime();
}

void setRunningOutputs()
{
  disableAll();
  Serial.print("Changed state to running on: ");
  printRTCTime();
  digitalWrite(BLUE_LED_PIN, HIGH);
  digitalWrite(MOTOR_PIN, HIGH);
}

void setErrorOutputs()
{
  disableAll();
  digitalWrite(RED_LED_PIN, HIGH);

  lcd.clear();
  lcd.setCursor(0, 0);
  lcd.print("Water Low");
}

/// Get the water level and cache it the result in `waterlevel`
int getWaterLevel()
{
  int reading = analogRead(WATER_SENSOR_PIN);

  int diff = waterLevel > reading ? waterLevel - reading : reading - waterLevel;
  if (diff > 5)
    waterLevel = reading;

  return waterLevel;
}

/// Get the temperature and cache the result in `temperature`
int getTemperature()
{
  temperature = dht.readTemperature();
  return temperature;
}

/// Get the temperature and cache the result in `humidity`
int getHumidity()
{
  humidity = dht.readHumidity();
  return humidity;
}

/// Update the lcd with humidity and temperature stats
void updateLCDStats()
{
  lcd.clear();
  lcd.setCursor(0, 0);

  lcd.print("Temp: ");
  lcd.print(temperature);
  lcd.print("\xDF"
            "C");

  lcd.setCursor(0, 1);

  lcd.print("Humidity: ");
  lcd.print(humidity);
  lcd.print("%");
}

///Print time using RTC
void printRTCTime()       //broken
{
  Serial.print(now.year(), DEC);
  Serial.print('/');
  Serial.print(now.month(), DEC);
  Serial.print('/');
  Serial.print(now.day(), DEC);
  Serial.print(" at ");
  Serial.print(now.hour(), DEC);
  Serial.print(':');
  Serial.print(now.minute(), DEC);
  Serial.print(':');
  Serial.print(now.second(), DEC);
  Serial.println();
}

//************MAIN***************

SwampCooler swampcooler;

/// The time in millis since arduino startup of the last button press. Used for debouncing.
volatile unsigned long lastButtonPressTime = 0;
/// The time between button presses.
volatile unsigned long buttonPressDebounceThreshold = 200;

/// ISR handler for button presses
void processButtonPressISR()
{
  unsigned long currentButtonPressTime = millis();

  if (currentButtonPressTime - lastButtonPressTime > buttonPressDebounceThreshold)
    buttonPressed = true;

  lastButtonPressTime = currentButtonPressTime;
}

void setup()
{
  Serial.begin(9600);
  Wire.begin();
  rtc.begin();
  rtc.adjust(DateTime(F(__DATE__), F(__TIME__)));
  now = rtc.now();
  pinMode(MOTOR_PIN, OUTPUT);

  pinMode(BUTTON_PIN, INPUT_PULLUP);

  pinMode(YELLOW_LED_PIN, OUTPUT);
  pinMode(GREEN_LED_PIN, OUTPUT);
  pinMode(BLUE_LED_PIN, OUTPUT);
  pinMode(RED_LED_PIN, OUTPUT);

  attachInterrupt(digitalPinToInterrupt(BUTTON_PIN), processButtonPressISR, FALLING);

  lcd.begin(16, 2);
  dht.begin();
<<<<<<< HEAD
  
=======
  servo.attach(SERVO_PIN);
>>>>>>> 65283b5a
}

void loop()
{
  swampcooler.update();
  now = rtc.now();
}<|MERGE_RESOLUTION|>--- conflicted
+++ resolved
@@ -68,15 +68,12 @@
 /// The DHT Temperature and Humidity sensor
 DHT dht(DHT_PIN, DHT11);
 
-<<<<<<< HEAD
 /// Real time clock module
 RTC_DS1307 rtc;
 
 //Current Time
 DateTime now;
-=======
 Servo servo;
->>>>>>> 65283b5a
 
 /// Holds latest water level
 int waterLevel = 0;
@@ -507,11 +504,8 @@
 
   lcd.begin(16, 2);
   dht.begin();
-<<<<<<< HEAD
   
-=======
   servo.attach(SERVO_PIN);
->>>>>>> 65283b5a
 }
 
 void loop()
